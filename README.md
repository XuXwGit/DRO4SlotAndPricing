--- conflicted
+++ resolved
@@ -1,100 +1,6 @@
 # DRO4SlotAndPricing
 
-<<<<<<< HEAD
-Distributionally Robust Optimization (DRO) toolkit for slot allocation and freight pricing in liner shipping networks. The code base combines data ingestion utilities, network entities, and optimization models (deterministic and DRO variants) to evaluate routing, capacity assignment, and price decisions under demand uncertainty.
-
-> **Last updated / 最后更新：** 2025-10-21
-
-## Features
-
-- **Comprehensive data pipeline** – `src/utils/read_data.py` ingests ports, routes, vessel paths, container paths, and demand ranges either from the flat files under `data/` or from a relational database with consistent column naming.
-- **Rich domain model** – Entity objects in `src/entity/` represent ports, vessels, OD ranges, laden/empty paths, and requests, enabling transparent manipulation of maritime logistics data.
-- **Network abstraction** – The `src/network/` package defines time-space nodes and arcs that are shared by vessel planning and container routing models.
-- **Optimization models** –
-  - Deterministic baseline (`src/models/dm`) with optional LP relaxation.
-  - Distributionally robust models (`src/models/dro`) including linear decision rule (LDR) formulations solved via second-order cone programming (SOCP) with Gurobi or Mosek back ends.
-  - Shared model builder utilities in `src/models/model_builder.py` to configure objectives, constraints, and solver parameters.
-- **Scenario tools** – Utilities in `src/utils/model_params.py` construct model inputs from data or generate synthetic test cases for validation.
-- **Example experiment** – `src/test/test_LDR_SOCP.py` demonstrates the full pipeline from data loading through solving deterministic and DRO models, including feasibility checks.
-
-## Repository Layout
-
-```
-DRO4SlotAndPricing/
-├── data/                # Sample input instances and schema documentation
-├── src/
-│   ├── config/          # Default configuration values and file/table mappings
-│   ├── entity/          # Domain classes (ports, vessels, requests, paths, …)
-│   ├── models/          # Deterministic & DRO formulations plus model builder
-│   ├── network/         # Time-space network primitives (nodes, arcs)
-│   ├── test/            # End-to-end example runner for LDR SOCP models
-│   └── utils/           # Data ingestion, parameter assembly, helper classes
-└── README.md
-```
-
-Consult `data/README.md` for a detailed description of every input file and the expected column names.
-
-## Requirements
-
-- Python 3.9+
-- [Gurobi Optimizer](https://www.gurobi.com/) with the `gurobipy` Python package and a valid license (required for the default solver).
-- Optional: [Mosek](https://www.mosek.com/) if you want to run the SOCP solver variant in `SOCP4LDR_Mosek`.
-- Python packages listed below (installable via `pip`):
-  - `numpy`
-  - `pandas`
-  - `gurobipy`
-  - `mosek` (optional)
-  - `scipy` (for linear algebra utilities used in some models)
-
-> **Note**: Some commercial solvers require manual installation. Ensure the solver binaries and licenses are available before running optimization models.
-
-## Installation
-
-Create a virtual environment and install the dependencies:
-
-```bash
-python -m venv .venv
-source .venv/bin/activate  # On Windows use: .venv\Scripts\activate
-pip install --upgrade pip
-pip install numpy pandas gurobipy mosek scipy
-```
-
-If you do not plan to use Mosek, omit `mosek` from the installation command.
-
-## Preparing Input Data
-
-1. Review `data/README.md` for schema requirements.
-2. Place the raw text/CSV/Excel files for ports, routes, nodes, arcs, vessel paths, container paths, and demands inside `data/<case>/` folders as expected by `Config.DATA_PATH` and `Config.CASE_PATH`.
-3. Adjust settings in `src/config/config.py` if your directory structure or filenames differ. You can also enable database reading by supplying a SQLite file and setting `use_db=True` when constructing a `DataReader`.
-4. After loading data via `DataReader`, call `DataManager.generate_demand_and_price()` to create stochastic demand and pricing attributes for each request when needed.
-
-## Running the Example Workflow
-
-The repository includes an end-to-end example that builds both deterministic and DRO models:
-
-```bash
-python -m src.test.test_LDR_SOCP
-```
-
-The script will attempt to load the default dataset defined in the configuration. If the data is unavailable, it automatically creates a synthetic, feasible test instance. The example then:
-
-1. Solves an LP-relaxed deterministic model (`DeterministicModel`).
-2. Solves the DRO LDR model (`SOCP4LDR_Mosek` by default, switch to `SOCP4LDR` for Gurobi-based SOCP).
-3. Writes solution artifacts and validates feasibility with `run_all_validations`.
-
-Enable detailed logging and debug timing by toggling flags in `src/config/config.py` (e.g., `Config.debug_mode`, `Config.WHETHER_PRINT_DATA_STATUS`).
-
-## Extending the Project
-
-- Implement new solver strategies by subclassing `ModelBuilder` and following the structure in `src/models/dro`.
-- Add alternative demand scenarios by extending `DataManager.sample_scenes` and updating `construct_model_params`.
-- Integrate additional data sources by expanding the column mappings in `src/config/data_config.py`.
-
-## Support & Citation
-
-If you use this repository in academic work, please cite the associated paper on slot allocation and pricing with distributionally robust optimization. For questions or contributions, open an issue or submit a pull request.
-=======
-DRO4SlotAndPricing 聚焦于利用分布鲁棒优化（Distributionally Robust Optimization, DRO）方法求解班轮运输的集装箱舱位分配与定价问题，提供从数据加载到模型构建、求解的完整实验代码。
+DRO4SlotAndPricing 是一项利用分布鲁棒优化（Distributionally Robust Optimization, DRO）方法求解班轮运输的集装箱舱位分配与定价问题的研究项目的相关代码，提供从数据加载到模型构建、求解的完整实验代码。
 
 ## 快速开始
 1. 建议使用 Python 3.10+ 创建虚拟环境并安装依赖：
@@ -131,8 +37,4 @@
 - 欲了解每个输入文件的字段、示例及规模统计，请阅读 `data/README.md`。
 
 ## 版本记录
-- v0.3：精简 README，补充快速上手步骤并强调数据文档位置。
-
-## 许可
-本仓库未附带显式开源协议，使用前请与作者确认相关权益。
->>>>>>> 3463042b
+- v0.3：精简 README，补充快速上手步骤并强调数据文档位置。